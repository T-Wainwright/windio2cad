# Byte-compiled / optimized / DLL files
__pycache__/
*.py[cod]
*$py.class

# C extensions
*.so

# Distribution / packaging
.Python
build/
develop-eggs/
dist/
downloads/
eggs/
.eggs/
lib/
lib64/
parts/
sdist/
var/
wheels/
pip-wheel-metadata/
share/python-wheels/
*.egg-info/
.installed.cfg
*.egg
MANIFEST
foils/
<<<<<<< HEAD
scripts/
turbine_yaml/
windio2cad/bin
windio2cad/include
windio2cad/lib64
windio2cad/share

*.cfg
=======
data/
windio2cad/bin 
windio2cad/include 
windio2cad/lib64 
windio2cad/share
.vscode/
>>>>>>> 378d528e

# PyInstaller
#  Usually these files are written by a python script from a template
#  before PyInstaller builds the exe, so as to inject date/other infos into it.
*.manifest
*.spec

# Installer logs
pip-log.txt
pip-delete-this-directory.txt

# Unit test / coverage reports
htmlcov/
.tox/
.nox/
.coverage
.coverage.*
.cache
nosetests.xml
coverage.xml
*.cover
*.py,cover
.hypothesis/
.pytest_cache/

# Translations
*.mo
*.pot

# Django stuff:
*.log
local_settings.py
db.sqlite3
db.sqlite3-journal

# Flask stuff:
instance/
.webassets-cache

# Scrapy stuff:
.scrapy

# Sphinx documentation
docs/_build/

# PyBuilder
target/

# Jupyter Notebook
.ipynb_checkpoints

# IPython
profile_default/
ipython_config.py

# pyenv
.python-version

# pipenv
#   According to pypa/pipenv#598, it is recommended to include Pipfile.lock in version control.
#   However, in case of collaboration, if having platform-specific dependencies or dependencies
#   having no cross-platform support, pipenv may install dependencies that don't work, or not
#   install all needed dependencies.
#Pipfile.lock

# PEP 582; used by e.g. github.com/David-OConnor/pyflow
__pypackages__/

# Celery stuff
celerybeat-schedule
celerybeat.pid

# SageMath parsed files
*.sage.py

# Environments
.env
.venv
env/
venv/
ENV/
env.bak/
venv.bak/

# Spyder project settings
.spyderproject
.spyproject

# Rope project settings
.ropeproject

# mkdocs documentation
/site

# mypy
.mypy_cache/
.dmypy.json
dmypy.json

# Pyre type checker
.pyre/

# JetBrains stuff
.idea/

# macOS junk
.DS_Store

# Intermediate OpenSCAD and .stl files
*.stl
*.scad
<<<<<<< HEAD
*.plt 
*.p3d
*.patch
=======
*.cfg
>>>>>>> 378d528e
<|MERGE_RESOLUTION|>--- conflicted
+++ resolved
@@ -27,7 +27,6 @@
 *.egg
 MANIFEST
 foils/
-<<<<<<< HEAD
 scripts/
 turbine_yaml/
 windio2cad/bin
@@ -36,14 +35,12 @@
 windio2cad/share
 
 *.cfg
-=======
 data/
 windio2cad/bin 
 windio2cad/include 
 windio2cad/lib64 
 windio2cad/share
 .vscode/
->>>>>>> 378d528e
 
 # PyInstaller
 #  Usually these files are written by a python script from a template
@@ -155,10 +152,7 @@
 # Intermediate OpenSCAD and .stl files
 *.stl
 *.scad
-<<<<<<< HEAD
 *.plt 
 *.p3d
 *.patch
-=======
-*.cfg
->>>>>>> 378d528e
+*.cfg