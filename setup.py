#!/usr/bin/env python

from setuptools import setup, find_packages

# Top-level setup
setup(
<<<<<<< HEAD
    name             = 'windio2cad',
    version          = '0.0.1',
    description      = 'windio2cad',
    long_description =  '''windio2cad takes windio ontology YAML files and translates them into .stl files.''',
    url              = 'https://github.com/WISDEM/WISDEM',
    author           = 'NREL WISDEM Team',
    author_email     = 'systems.engineering@nrel.gov',
    install_requires = [
        'pyyaml',
        'scipy',
        'matplotlib',
        'numpy',
        'ruamel_yaml',
        'solidpython',
=======
    name="windio2cad",
    version="0.0.1",
    description="windio2cad",
    long_description="""windio2cad takes windio ontology YAML files and translates them into .stl files.""",
    url="https://github.com/WISDEM/WISDEM",
    author="NREL WISDEM Team",
    author_email="systems.engineering@nrel.gov",
    install_requires=[
        "pyyaml",
        "scipy",
        "matplotlib",
        "numpy",
        "ruamel.yaml",
        "solidpython",
>>>>>>> 3a11b38d
    ],
    python_requires=">=3.8",
    packages=find_packages(exclude=["docs", "tests", "ext"]),
    license="Apache License, Version 2.0",
    zip_safe=False,
)<|MERGE_RESOLUTION|>--- conflicted
+++ resolved
@@ -4,22 +4,6 @@
 
 # Top-level setup
 setup(
-<<<<<<< HEAD
-    name             = 'windio2cad',
-    version          = '0.0.1',
-    description      = 'windio2cad',
-    long_description =  '''windio2cad takes windio ontology YAML files and translates them into .stl files.''',
-    url              = 'https://github.com/WISDEM/WISDEM',
-    author           = 'NREL WISDEM Team',
-    author_email     = 'systems.engineering@nrel.gov',
-    install_requires = [
-        'pyyaml',
-        'scipy',
-        'matplotlib',
-        'numpy',
-        'ruamel_yaml',
-        'solidpython',
-=======
     name="windio2cad",
     version="0.0.1",
     description="windio2cad",
@@ -34,7 +18,6 @@
         "numpy",
         "ruamel.yaml",
         "solidpython",
->>>>>>> 3a11b38d
     ],
     python_requires=">=3.8",
     packages=find_packages(exclude=["docs", "tests", "ext"]),
